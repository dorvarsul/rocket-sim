# Rocket Trajectory Simulation

---

This project provides a Python-based simulation environment for modeling a rocket's trajectory under various physical forces. It's designed to be easily configured using **YAML files**, letting you quickly define and test different rocket designs and initial conditions. The simulation calculates the rocket's path through the atmosphere and visualizes the results with 2D performance graphs and a 3D trajectory plot.

## Features

* **Configurable Rocket Design:** Define rocket properties (mass, engine thrust, burn time, aerodynamics) and initial conditions using intuitive YAML configuration files.
* **Physics-Based Simulation:** Models key forces acting on a rocket:
    * **Thrust:** Applied based on engine parameters and a user-defined initial direction vector.
    * **Gravity:** Constant gravitational acceleration pulling downwards.
    * **Aerodynamic Drag:** Calculated based on current speed, atmospheric density (using an exponential model), rocket cross-sectional area, and a drag coefficient.
* **Numerical Integration:** Uses a time-stepping approach to update the rocket's position, velocity, and mass over time.
* **Visualizations:** Generates comprehensive plots after each simulation run:
    * Altitude vs. Time
    * Speed vs. Time
    * Mass vs. Time
    * Vertical Velocity vs. Time
    * Interactive 3D Trajectory Plot
* **Pre-flight Checks:** Includes a helpful check to warn if rocket's initial vertical thrust is insufficient to overcome gravity, preventing immediate ground impact.

---

## Project Structure
### Folder and File Breakdown:

* **`rocket_simulation/`**
    * This is the **root directory** of the project. All other folders and files reside within it.

* **`data/`**
    * This folder stores static data files used by the simulation.
    * **`rocket_designs/`**: Contains various **YAML (`.yaml`) files**, each defining the specific physical parameters (like mass, engine thrust, aerodynamics) and initial conditions for different rocket models to simulate.

* **`scripts/`**
    * Houses the main **executable Python scripts** that drive the simulation process.
    * **`run_simulation.py`**: This is the primary script. It's responsible for loading the rocket configuration, initiating the simulation, performing calculations, and generating the visualization plots.

* **`src/`**
    * Contains the **core source code** of the simulation, organized into modules for reusability and clarity.
    * **`core/`**: This sub-folder holds the fundamental building blocks of the simulation's physics and logic:
        * **`atmosphere.py`**: Defines functions related to the **atmospheric model**, primarily for calculating air density at different altitudes.
        * **`constants.py`**: Stores **universal physical constants** (like gravity, atmospheric properties) and global simulation settings (e.g., time step, simulation duration). It also specifies which rocket configuration file to load by default.
        * **`rocket.py`**: Defines the `Rocket` class, which encapsulates the rocket's physical properties (mass, cross-sectional area) and its dynamic state (position, velocity). It includes methods to update the rocket's state based on applied forces.

---

## Getting Started

Follow these steps to set up and run the rocket simulation on your local machine.

### Prerequisites

* **Python 3.8+:** Download and install Python from [python.org](https://www.python.org/).
* **Git:** Install Git from [git-scm.com](https://git-scm.com/).

### Installation

**Clone the repository:**
    ```bash
    git clone [https://github.com/dorvarsul/rocket_simulation.git](https://github.com/your-username/rocket_simulation.git)
    cd rocket_simulation
    ```

---

## Usage

To run a simulation, simply execute the `run_simulation.py` script:

1.  **Activate your virtual environment**.
2.  **Run the script from the project root:**
    ```bash
<<<<<<< HEAD
    python3 -m scripts.run_simulation
=======
    python3 scripts/run_simulation.py
>>>>>>> ed310bff
    ```
    The script will load the rocket design specified in `src/core/constants.py` (by default, `example_rocket.yaml`), run the simulation, display console output, and pop up the plots.

### Customizing Rocket Designs

You can easily define your own rocket designs:

1.  Create a new YAML file (e.g., `my_custom_rocket.yaml`) inside the `data/rocket_designs/` directory.
2.  Follow the structure of `example_rocket.yaml` to define your rocket's `mass`, `engine`, `aerodynamics`, and `initial_state`.
3.  Open `src/core/constants.py` and change the `ROCKET_CONFIG_FILENAME` constant to your new filename:
    ```python
    # src/core/constants.py
    # ...
    ROCKET_CONFIG_FILENAME = "my_custom_rocket.yaml" # Change this line
    # ...
    ```
4.  Run the simulation script as described above.

---

## Configuration Details

* **`data/rocket_designs/`**: Contains YAML files defining different rocket configurations.
* **`src/core/constants.py`**: Stores global simulation parameters (like `TIME_STEP`, `SIMULATION_DURATION`, gravitational constant `G0`, atmospheric model parameters, and the name of the active rocket configuration file). You can adjust these values to control the simulation's precision and environment.
* **`src/core/rocket.py`**: Defines the `Rocket` class, which manages the rocket's physical state (mass, position, velocity, etc.) and provides methods for updating it based on applied forces.
* **`src/core/atmosphere.py`**: Contains the `get_air_density` function, which models how air density changes with altitude.

---

## Simulation Model Notes

The current simulation uses simplified models for clarity and computational efficiency:

* **Constant Gravity:** Assumes a constant gravitational acceleration (`G0`) regardless of altitude.
* **Fixed Thrust Direction:** The direction of thrust is constant throughout the engine burn, as defined in `initial_direction_vector`.
* **Simplified Atmosphere:** Uses a basic exponential model for atmospheric density.
* **Euler Integration:** A basic numerical method is used for integrating forces to update velocity and position. While simple, it can accumulate errors over long simulations. For more advanced simulations, consider higher-order integration methods (e.g., Runge-Kutta).<|MERGE_RESOLUTION|>--- conflicted
+++ resolved
@@ -69,13 +69,10 @@
 To run a simulation, simply execute the `run_simulation.py` script:
 
 1.  **Activate your virtual environment**.
+1.  **Activate your virtual environment**.
 2.  **Run the script from the project root:**
     ```bash
-<<<<<<< HEAD
     python3 -m scripts.run_simulation
-=======
-    python3 scripts/run_simulation.py
->>>>>>> ed310bff
     ```
     The script will load the rocket design specified in `src/core/constants.py` (by default, `example_rocket.yaml`), run the simulation, display console output, and pop up the plots.
 
